# All in one installation
Installation is as easy as `pip install js-ng`
# Step-by-step installation
## Install requierd packages
```
apt-get update
apt-get install git python3-venv python3-pip
pip3 install poetry
```
## clone repo
```
<<<<<<< HEAD
git clone https://github.com/js-next/js-ng.git
cd js-ng
=======
git clone https://github.com/threefoldtech/js-ng.git
>>>>>>> 4a3ad876
```
## User Installation
```
poetry update --no-dev
poetry install --no-dev
```
## developer Installation
```
poetry update
poetry install
```
## Running jsng
```
poetry run jsng
```
## Running usershell for jsng
```
poetry run usershell
```
## Running command on poetry shell, if you want to use package in jsng vnev
```
poetry shell
```<|MERGE_RESOLUTION|>--- conflicted
+++ resolved
@@ -9,12 +9,9 @@
 ```
 ## clone repo
 ```
-<<<<<<< HEAD
 git clone https://github.com/js-next/js-ng.git
 cd js-ng
-=======
-git clone https://github.com/threefoldtech/js-ng.git
->>>>>>> 4a3ad876
+
 ```
 ## User Installation
 ```
