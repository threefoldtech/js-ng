* [Home](/)
* Getting Started
    * [Intro](./intro.md)
    * [Installation](./installation.md)
    * [Installation for JS-NG developers](./devsetup.md)
    * Docker based setup
    * [Interacting with the development shell: jsng](./jsng_shell.md)
    * FAQ - soon
    * [API](generated_apis.md)
* Tutorials
    * [Interacting with Filesystem](./tutorials/salfs.md)
    * [Interacting with configurations](./configmgmt.md)
    * [Developing a SAL](./tutorials/developing_sal.md)
    * [Developing a client](./tutorials/developing_client.md)
    * Developing a Builder
    * [Using jsync](./tutorials/jsync.md)
* Developers
    * Structure
    * [Developer setup](./devsetup.md)
    * [Development process/Contribution](./devprocess.md)
    * [Poetry](./poetry.md)
    * [Interacting with the development shell: jsng](./jsng_shell.md)
<<<<<<< HEAD
    * [Configuration Management](configmgmt.md)
=======
    * [Configuration Management](./configmgmt.md)
>>>>>>> 3d196b3a
    * [Base Classes and Hierarchical Configurations](./baseclasses.md)
    * [Extending Jumpscale](./extend_j.md)
    * [Adding a new command](./distributing_cmds.md)
    * [Executors](./executors.md)
    * [Registering new extensions on God object](./extend_j.md)
    * [Logging](./logging.md)
    * [Exceptions](./exceptions.md)
    * [Errors](./errorhandling.md)
    * RPC
    * [JS-NG Shell](./jsng_shell.md)
    * [API](generated_apis.md)
    * Builders
    * [Github actions](./githubactions.md)
* [Specs](specs.md)
    * [Poetry](poetry.md)
    * [God object and namespaces](god_object_namespaces_concepts.md)
    * [Loader](loader.md)
    * [JS-NG shell](jsng_shell.md)
    * [Base Classes and Hierarchical Configurations](baseclasses.md)
    * [Error Handling](errorhandling.md)
    * [Exceptions](exceptions.md)
    * [Logging](logging.md)
    * [Executors](executors.md)
    * [Distributing Commands](distributing_cmds.md)<|MERGE_RESOLUTION|>--- conflicted
+++ resolved
@@ -20,11 +20,7 @@
     * [Development process/Contribution](./devprocess.md)
     * [Poetry](./poetry.md)
     * [Interacting with the development shell: jsng](./jsng_shell.md)
-<<<<<<< HEAD
-    * [Configuration Management](configmgmt.md)
-=======
     * [Configuration Management](./configmgmt.md)
->>>>>>> 3d196b3a
     * [Base Classes and Hierarchical Configurations](./baseclasses.md)
     * [Extending Jumpscale](./extend_j.md)
     * [Adding a new command](./distributing_cmds.md)
