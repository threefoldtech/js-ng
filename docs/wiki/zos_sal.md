# Making use of zos

## Index

- [Create a network](#create-a-network)
- [Create a container](#create-a-container)
- [Create a Kubernetes cluster](#create-k8s-cluster)
- [Reserve storage](#reserve-storage)

## Create a network

### Create a network on all the nodes of a farm

```python
import time
zos = j.sals.zos

# create a reservation
r = zos.reservation_create()
# create a network with name <network_name> and add it to the reservation
# ip_range = "xxx.xxx.0.0/16", range in private address space, ex. 172.24.0.0/16
network = zos.network.create(r, ip_range="172.24.0.0/16", network_name="<network_name>")

# find all node from farm with id <farm_id>
nodes = zos.nodes_finder.nodes_search(farm_id=<farm_id>)
# add each node into the network
for i, node in enumerate(nodes):
    iprange = f"172.24.{i+2}.0/24"
    zos.network.add_node(network, node.node_id, iprange)

# find a node that is public and has ipv4 public IP
node = next(filter(zos.nodes_finder.filter_public_ip4, nodes))
# add an external peer to the network for user laptop access using the public node as entrypoint
# we store the result of this command cause this is the configuration the user has to use to connect to
# the network from his laptop
wg_config = zos.network.add_access(network, node.node_id, "172.24.100.0/24", ipv4=True)


expiration = j.data.time.get().timestamp +3900
# register the reservation
registered_reservation = zos.reservation_register(r, expiration)
time.sleep(5)
# inspect the result of the reservation provisioning
result = zos.reservation_result(registered_reservation.reservation_id)

print("wireguard configuration")
print(wg_config)
print("provisioning result")
print(result)
print("network")
for n2 in network.network_resources:
    print(n2.node_id, n2.iprange)
```

## set-up network in Wireguard
In order to have the network active and accessible from your local machine, a good way is to create the network configuration in Wireguard.
To do this, copy the setup into wireguard:
```bash
# for macOS 10.7 or newer

# in Docker installation:
docker exec --it 3bot bash

# for ubuntu

wg-quick [up|down] $config_file


cat /tmp/wg_config

```
You will see something like :
```bash
[Interface]
Address = 100.64.22.100/32
PrivateKey = <private_key>
[Peer]
PublicKey = <public_key>
AllowedIPs = 172.22.0.0/16, 100.64.22.0/32
PersistentKeepalive = 25
Endpoint = 185.69.166.59:5000
```
Import these lines into a new Wireguard tunnel.

## create a container

```python
import time
zos = j.sals.zos

# create a reservation
r = zos.reservation_create()
# add container reservation into the reservation
zos.container.create(reservation=r,
                    node_id='2fi9ZZiBGW4G9pnrN656bMfW6x55RSoHDeMrd9pgSA8T', # one of the node_id that is part of the network
                    network_name='<network_name>', # this assume this network is already provisioned on the node
                    ip_address='172.24.1.10', # part of ip_range you reserved for your network xxx.xxx.1.10
                    flist='https://hub.grid.tf/tf-bootable/3bot-ubuntu-20.04.flist', # flist of the container you want to install
                    # interactive=True,         # True only if corex_connect required, default false
                    # env={},                   # field for parameters like config
<<<<<<< HEAD
                    entrypoint='/bin/bash /start.sh')
=======
                    entrypoint='/start.sh')
>>>>>>> ed2d228a

expiration = j.data.time.get().timestamp +3900
# register the reservation
registered_reservation = zos.reservation_register(r, expiration)
time.sleep(5)
# inspect the result of the reservation provisioning
result = zos.reservation_result(registered_reservation.reservation_id)

print("provisioning result")
print(result)
```

## create k8s cluster

Main documentation can be found [here](https://github.com/threefoldtech/zos/tree/master/docs/kubernetes)

### Example of a deployment

```python
import time
zos = j.sals.zos
r = zos.reservation_create()

cluster_secret = 'supersecret'
size = 1
network_name = 'kubernetes_testnet_0'
sshkeys = ['ssh-ed25519 AAAAC3NzaC1lZDI1NTE5AAAAIMtml/KgilrDqSeFDBRLImhoAfIqikR2N9XH3pVbb7ex root@tesla']

master = zos.kubernetes.add_master(
    reservation=r,
    node_id='2fi9ZZiBGW4G9pnrN656bMfW6x55RSoHDeMrd9pgSA8T',
    network_name=network_name,
    cluster_secret=cluster_secret,
    ip_address='172.24.1.20',
    size=size,
    ssh_keys=sshkeys)


worker = zos.kubernetes.add_worker(
    reservation=r,
    node_id='72CP8QPhMSpF7MbSvNR1TYZFbTnbRiuyvq5xwcoRNAib',
    network_name=network_name,
    cluster_secret=cluster_secret,
    ip_address='172.24.2.20',
    size=size,
    master_ip=master.ipaddress,
    ssh_keys=sshkeys)

expiration = j.data.time.get().timestamp +3900
# register the reservation
registered_reservation = zos.reservation_register(r, expiration)
time.sleep(120)
# inspect the result of the reservation provisioning
result = zos.reservation_result(registered_reservation.reservation_id)

print("provisioning result")
print(result)
```

## Reserve storage

## Example : reserve 0-DB storage namespaces

```python
import time
zos = j.sals.zos

# find some node that have 10 GiB of SSD disks
nodes = zos.nodes_finder.nodes_search(sru=10)

# create a reservation
r = zos.reservation_create()
# add container reservation into the reservation
zos.zdb.create(
    reservation=r,
    node_id=nodes[0].node_id,
    size=10,
    mode='seq',
    password='supersecret',
    disk_type="SSD",
    public=False)

expiration = j.data.time.get().timestamp +3900
# register the reservation
registered_reservation = zos.reservation_register(r, expiration)
time.sleep(5)
# inspect the result of the reservation provisioning
result = zos.reservation_result(registered_reservation.reservation_id)

print("provisioning result")
print(result)
```

## Example : deploy minio container

```python
password = "supersecret"

# first find the node where to reserve 0-db namespaces
nodes = zos.nodes_finder.nodes_search(sru=10)
nodes = list(filter(zos.nodes_finder.filter_is_up,nodes))
nodes = nodes[:3]

# find a node where to run the minio container itself
# make sure this node is part of your overlay network
nodes = zos.nodes_finder.nodes_search(sru=10)
nodes = list(filter(zos.nodes_finder.filter_is_up,nodes))
minio_node = nodes[0]

# create a reservation for the 0-DBs
reservation_storage = zos.reservation_create()
# reservation some 0-db namespaces
for node in nodes:
    zos.zdb.create(
        reservation=reservation_storage,
        node_id=node.node_id,
        size=10,
        mode='seq',
        password='supersecret',
        disk_type="SSD",
        public=False)
volume = zos.volume.create(reservation_storage,minio_node.node_id,size=10,type='SSD')
registered_reservation = zos.reservation_register(reservation_storage, j.data.time.epoch+(60*60))
zdb_rid = registered_reservation.reservation_id
results = zos.reservation_result(zdb_rid)

# read the IP address of the 0-db namespaces after they are deployed
# we will need these IPs when creating the minio container
namespace_config = []
for result in results:
    data = j.data.serializers.json.loads(result.data_json)
    cfg = f"{data['Namespace']}:{password}@[{data['IP']}]:{data['Port']}"
    namespace_config.append(cfg)


# create a reservation for the minio container
reservation_container = zos.reservation_create()

container = zos.container.create(
    reservation=reservation_container,
    node_id="72CP8QPhMSpF7MbSvNR1TYZFbTnbRiuyvq5xwcoRNAib",
    network_name='zaibon_testnet_0', # this assume this network is already provisioned on the node
    ip_address='172.24.2.15',
    flist='https://hub.grid.tf/tf-official-apps/minio:latest.flist',
    entrypoint='', # use an empty entrypoint
    cpu=2,
    memory=2048,
    env={
        "SHARDS":','.join(namespace_config),
        "DATA":"2",
        "PARITY":"1",
        "ACCESS_KEY":"minio",
        "SECRET_KEY":"passwordpassword",
        "SSH_KEY": '<your ssh public key here>'
    })

zos.volume.attach_existing(
    container=container,
    volume_id=f'{zdb_rid}-{volume.workload_id}',
    mount_point='/data')


registered_reservation = zos.reservation_register(reservation_container, j.data.time.epoch+(60*60))
results = zos.reservation_result(registered_reservation.reservation_id)
```

## Payment of a reservation

```python
import time

explorer = j.clients.explorer.get(name="local")
client = j.clients.stellar.get(name="client", network="TEST")

# if you don't have a trustline to the issuer of TFT on stellar
client.add_known_trustline("TFT")

zos = j.sals.zos

# create a reservation
r = zos.reservation_create()

zos.volume.create(r, "72CP8QPhMSpF7MbSvNR1TYZFbTnbRiuyvq5xwcoRNAib", size=1, type='SSD')
expiration = j.data.time.get().timestamp +3900
# register the reservation
registered_reservation = zos.reservation_register(r, expiration)
time.sleep(5)
# inspect the result of the reservation provisioning
result = zos.reservation_result(registered_reservation.reservation_id)

print(result)
# payout farmer
zos.billing.payout_farmers(client, registered_reservation)
```<|MERGE_RESOLUTION|>--- conflicted
+++ resolved
@@ -97,12 +97,9 @@
                     ip_address='172.24.1.10', # part of ip_range you reserved for your network xxx.xxx.1.10
                     flist='https://hub.grid.tf/tf-bootable/3bot-ubuntu-20.04.flist', # flist of the container you want to install
                     # interactive=True,         # True only if corex_connect required, default false
-                    # env={},                   # field for parameters like config
-<<<<<<< HEAD
+                    env={"pub_key":"PUBLIC_KEY"},                   # field for parameters like config
                     entrypoint='/bin/bash /start.sh')
-=======
-                    entrypoint='/start.sh')
->>>>>>> ed2d228a
+
 
 expiration = j.data.time.get().timestamp +3900
 # register the reservation
