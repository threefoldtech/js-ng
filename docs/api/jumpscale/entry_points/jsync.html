<!doctype html>
<html lang="en">
<head>
<meta charset="utf-8">
<meta name="viewport" content="width=device-width, initial-scale=1, minimum-scale=1" />
<meta name="generator" content="pdoc 0.6.4" />
<title>jumpscale.entry_points.jsync API documentation</title>
<meta name="description" content="syncing tool to sync over certain set of directories against remote machine.
list available clients
```
~&gt; poetry run jsync list-ssh-clients …" />
<link href='https://cdnjs.cloudflare.com/ajax/libs/normalize/8.0.0/normalize.min.css' rel='stylesheet'>
<link href='https://cdnjs.cloudflare.com/ajax/libs/10up-sanitize.css/8.0.0/sanitize.min.css' rel='stylesheet'>
<link href="https://cdnjs.cloudflare.com/ajax/libs/highlight.js/9.12.0/styles/github.min.css" rel="stylesheet">
<style>.flex{display:flex !important}body{line-height:1.5em}#content{padding:20px}#sidebar{padding:30px;overflow:hidden}.http-server-breadcrumbs{font-size:130%;margin:0 0 15px 0}#footer{font-size:.75em;padding:5px 30px;border-top:1px solid #ddd;text-align:right}#footer p{margin:0 0 0 1em;display:inline-block}#footer p:last-child{margin-right:30px}h1,h2,h3,h4,h5{font-weight:300}h1{font-size:2.5em;line-height:1.1em}h2{font-size:1.75em;margin:1em 0 .50em 0}h3{font-size:1.4em;margin:25px 0 10px 0}h4{margin:0;font-size:105%}a{color:#058;text-decoration:none;transition:color .3s ease-in-out}a:hover{color:#e82}.title code{font-weight:bold}h2[id^="header-"]{margin-top:2em}.ident{color:#900}pre code{background:#f8f8f8;font-size:.8em;line-height:1.4em}code{background:#f2f2f1;padding:1px 4px;overflow-wrap:break-word}h1 code{background:transparent}pre{background:#f8f8f8;border:0;border-top:1px solid #ccc;border-bottom:1px solid #ccc;margin:1em 0;padding:1ex}#http-server-module-list{display:flex;flex-flow:column}#http-server-module-list div{display:flex}#http-server-module-list dt{min-width:10%}#http-server-module-list p{margin-top:0}.toc ul,#index{list-style-type:none;margin:0;padding:0}#index code{background:transparent}#index h3{border-bottom:1px solid #ddd}#index ul{padding:0}#index h4{font-weight:bold}#index h4 + ul{margin-bottom:.6em}@media (min-width:200ex){#index .two-column{column-count:2}}@media (min-width:300ex){#index .two-column{column-count:3}}dl{margin-bottom:2em}dl dl:last-child{margin-bottom:4em}dd{margin:0 0 1em 3em}#header-classes + dl > dd{margin-bottom:3em}dd dd{margin-left:2em}dd p{margin:10px 0}.name{background:#eee;font-weight:bold;font-size:.85em;padding:5px 10px;display:inline-block;min-width:40%}.name:hover{background:#e0e0e0}.name > span:first-child{white-space:nowrap}.name.class > span:nth-child(2){margin-left:.4em}.inherited{color:#999;border-left:5px solid #eee;padding-left:1em}.inheritance em{font-style:normal;font-weight:bold}.desc h2{font-weight:400;font-size:1.25em}.desc h3{font-size:1em}.desc dt code{background:inherit}.source summary{color:#666;text-align:right;font-weight:400;font-size:.8em;text-transform:uppercase;cursor:pointer}.source pre{max-height:500px;overflow:auto;margin:0}.source pre code{font-size:12px;overflow:visible}.hlist{list-style:none}.hlist li{display:inline}.hlist li:after{content:',\2002'}.hlist li:last-child:after{content:none}.hlist .hlist{display:inline;padding-left:1em}img{max-width:100%}.admonition{padding:.1em .5em;margin-bottom:1em}.admonition-title{font-weight:bold}.admonition.note,.admonition.info,.admonition.important{background:#aef}.admonition.todo,.admonition.versionadded,.admonition.tip,.admonition.hint{background:#dfd}.admonition.warning,.admonition.versionchanged,.admonition.deprecated{background:#fd4}.admonition.error,.admonition.danger,.admonition.caution{background:lightpink}</style>
<style media="screen and (min-width: 700px)">@media screen and (min-width:700px){#sidebar{width:30%}#content{width:70%;max-width:100ch;padding:3em 4em;border-left:1px solid #ddd}pre code{font-size:1em}.item .name{font-size:1em}main{display:flex;flex-direction:row-reverse;justify-content:flex-end}.toc ul ul,#index ul{padding-left:1.5em}.toc > ul > li{margin-top:.5em}}</style>
<style media="print">@media print{#sidebar h1{page-break-before:always}.source{display:none}}@media print{*{background:transparent !important;color:#000 !important;box-shadow:none !important;text-shadow:none !important}a[href]:after{content:" (" attr(href) ")";font-size:90%}a[href][title]:after{content:none}abbr[title]:after{content:" (" attr(title) ")"}.ir a:after,a[href^="javascript:"]:after,a[href^="#"]:after{content:""}pre,blockquote{border:1px solid #999;page-break-inside:avoid}thead{display:table-header-group}tr,img{page-break-inside:avoid}img{max-width:100% !important}@page{margin:0.5cm}p,h2,h3{orphans:3;widows:3}h1,h2,h3,h4,h5,h6{page-break-after:avoid}}</style>
</head>
<body>
<main>
<article id="content">
<header>
<h1 class="title">Module <code>jumpscale.entry_points.jsync</code></h1>
</header>
<section id="section-intro">
<p>syncing tool to sync over certain set of directories against remote machine.
list available clients</p>
<pre><code>~&gt; poetry run jsync list-ssh-clients           
['xmonader']

</code></pre>
<p>sync with a client certain set of paths
~&gt; poetry run jsync sync &ndash;clients "xmonader" &ndash;paths "~/wspace/tq,/tmp/proj:/tmp/proj2"
['xmonader'] {'~/wspace/tq': '~/wspace/tq', '/tmp/proj': '/tmp/proj2'}</p>
<pre><code>
</code></pre>
<p>poetry run jsync sync &ndash;clients "xmonader" &ndash;paths "~/wspace/tq:/tmp/tq" &ndash;sync
```</p>
<details class="source">
<summary>Source code</summary>
<pre><code class="python">&#34;&#34;&#34;syncing tool to sync over certain set of directories against remote machine.
list available clients
```
~&gt; poetry run jsync list-ssh-clients           
[&#39;xmonader&#39;]

```

sync with a client certain set of paths
~&gt; poetry run jsync sync --clients &#34;xmonader&#34; --paths &#34;~/wspace/tq,/tmp/proj:/tmp/proj2&#34;
[&#39;xmonader&#39;] {&#39;~/wspace/tq&#39;: &#39;~/wspace/tq&#39;, &#39;/tmp/proj&#39;: &#39;/tmp/proj2&#39;}
```

```
poetry run jsync sync --clients &#34;xmonader&#34; --paths &#34;~/wspace/tq:/tmp/tq&#34; --sync
```
&#34;&#34;&#34;

import click
from jumpscale.god import j


@click.command()
def list_ssh_clients():
    # TODO: show terminal table with host information
    return print(j.clients.sshclient.list_all())


<<<<<<< HEAD
&#34;&#34;&#34;
➜  js-ng git:(development_syncer) ✗ poetry run jsync list-ssh-clients           
[&#39;xmonader&#39;]
 poetry run jsync sync --clients &#34;xmonader&#34; --paths &#34;~/wspace/tq,/tmp/proj:/tmp/proj2&#34;
[&#39;xmonader&#39;] {&#39;~/wspace/tq&#39;: &#39;~/wspace/tq&#39;, &#39;/tmp/proj&#39;: &#39;/tmp/proj2&#39;}
➜  js-ng git:(development_syncer) ✗ 
nts


 poetry run jsync sync --clients &#34;xmonader&#34; --paths &#34;~/wspace/tq:/tmp/tq&#34; --sync

&#34;&#34;&#34;
=======
>>>>>>> 8d9d7906
# jsync --clients &#34;xmonader,client2&#34; --paths &#34;/home/xmonader/wspace/tq:/tmp/tq,...&#34;
@click.command()
@click.option(&#34;--clients&#34;)
@click.option(&#34;--paths&#34;)
@click.option(&#34;--nosync&#34;, is_flag=True, default=False, type=bool)
def sync(clients, paths, nosync=False):
    clients = [cl_name.strip() for cl_name in clients.split(&#34;,&#34;)]
    paths_dict = {}
    for watched_path_info in paths.split(&#34;,&#34;):
        parts = watched_path_info.split(&#34;:&#34;)
        if len(parts) == 1:
            src, dest = parts[0], parts[0]
        else:
            src, dest = parts[0], parts[1]
        src = j.sals.fs.expanduser(src)
        paths_dict[src] = dest

    j.logger.info(&#34;clients: {}, paths {} &#34;.format(clients, paths_dict))
    syncer = j.tools.syncer.Syncer(clients, paths_dict)
    syncer.start(sync=not nosync)


@click.group()
def cli():
    pass


cli.add_command(sync)
cli.add_command(list_ssh_clients)

if __name__ == &#34;__main__&#34;:
    cli()</code></pre>
</details>
</section>
<section>
</section>
<section>
</section>
<section>
</section>
<section>
</section>
</article>
<nav id="sidebar">
<h1>Index</h1>
<div class="toc">
<ul></ul>
</div>
<ul id="index">
<li><h3>Super-module</h3>
<ul>
<li><code><a title="jumpscale.entry_points" href="index.html">jumpscale.entry_points</a></code></li>
</ul>
</li>
</ul>
</nav>
</main>
<footer id="footer">
<p>Generated by <a href="https://pdoc3.github.io/pdoc"><cite>pdoc</cite> 0.6.4</a>.</p>
</footer>
<script src="https://cdnjs.cloudflare.com/ajax/libs/highlight.js/9.12.0/highlight.min.js"></script>
<script>hljs.initHighlightingOnLoad()</script>
</body>
</html><|MERGE_RESOLUTION|>--- conflicted
+++ resolved
@@ -66,21 +66,6 @@
     return print(j.clients.sshclient.list_all())
 
 
-<<<<<<< HEAD
-&#34;&#34;&#34;
-➜  js-ng git:(development_syncer) ✗ poetry run jsync list-ssh-clients           
-[&#39;xmonader&#39;]
- poetry run jsync sync --clients &#34;xmonader&#34; --paths &#34;~/wspace/tq,/tmp/proj:/tmp/proj2&#34;
-[&#39;xmonader&#39;] {&#39;~/wspace/tq&#39;: &#39;~/wspace/tq&#39;, &#39;/tmp/proj&#39;: &#39;/tmp/proj2&#39;}
-➜  js-ng git:(development_syncer) ✗ 
-nts
-
-
- poetry run jsync sync --clients &#34;xmonader&#34; --paths &#34;~/wspace/tq:/tmp/tq&#34; --sync
-
-&#34;&#34;&#34;
-=======
->>>>>>> 8d9d7906
 # jsync --clients &#34;xmonader,client2&#34; --paths &#34;/home/xmonader/wspace/tq:/tmp/tq,...&#34;
 @click.command()
 @click.option(&#34;--clients&#34;)
