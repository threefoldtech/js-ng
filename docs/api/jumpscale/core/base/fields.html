--- conflicted
+++ resolved
@@ -695,7 +695,6 @@
 
         Args:
             value (int or float or str): timestamp (utc) or e.g. &#34;1998-01-03&#34;
-<<<<<<< HEAD
 
         Returns:
             arrow.Arrow: arrow object in utc
@@ -722,23 +721,15 @@
             int or float: utc timestamp
         &#34;&#34;&#34;
         return arrow.get(obj).to(&#34;utc&#34;).timestamp
-=======
->>>>>>> c3226e27
-
-        Returns:
-            arrow.Arrow: arrow object in utc
-        &#34;&#34;&#34;
-        if isinstance(value, datetime.time):
-            # convert to string, as there&#39;s no direct way i know of
-            # to convert from datetime.time objects to arrow directly
-            value = value.strftime(self.format)
-
-        if isinstance(value, str):
-            return arrow.Arrow.strptime(value, self.format).to(&#34;utc&#34;)
-
-        return arrow.get(value)
-
-<<<<<<< HEAD
+
+    def from_raw(self, value):
+        &#34;&#34;&#34;
+        get a datetime object from a numberic (epoch) or string value
+
+
+        Args:
+            value (str or int or float): value as a number or a string
+
         Returns:
             datetime.datetime or datetime.date or datetime.time: datetime or date/time object
         &#34;&#34;&#34;
@@ -755,24 +746,17 @@
                 # will be caught by validate
                 pass
         return value
-=======
-    def get_timestamp(self, obj):
-        &#34;&#34;&#34;
-        get a utc timestamp from datetime/date/time objects
->>>>>>> c3226e27
-
-
-        Args:
-<<<<<<< HEAD
+
+    def to_raw(self, dt_obj):
+        &#34;&#34;&#34;
+        get a utc timestamp from datetime object
+
+        Args:
             dt_obj (datetime.datetime or datetime.date or datetime.time): datetime object
-=======
-            obj (datetime.datetime or datetime.date or datetime.time): date/time or datetime object
->>>>>>> c3226e27
 
         Returns:
             int or float: utc timestamp
         &#34;&#34;&#34;
-<<<<<<< HEAD
         return self.get_arrow_obj(dt_obj).to(&#34;utc&#34;).timestamp
 
     def validate(self, value):
@@ -820,7 +804,338 @@
         if not format_:
             format_ = &#34;%Y-%m-%d&#34;
         self.format = format_
-=======
+
+
+class Time(DateTimeMixin, Typed):
+    def __init__(self, default=None, format_=None, **kwargs):
+        &#34;&#34;&#34;
+        time field, stores utc datetime.time objects
+
+        values can be set using strings in the given `format_` too like &#34;12:13&#34; or a utc timestamp,
+        they will converted to objects.
+
+        Args:
+            default (date): default value. Defaults to None.
+            format_ (str, optional): time format. Defaults to &#34;%H:%M&#34; if None.
+            kwargs: any keyword arguments supported by `Field`
+        &#34;&#34;&#34;
+        super().__init__(default=default, type_=datetime.time, **kwargs)
+        if not format_:
+            format_ = &#34;%H:%M&#34;
+        self.format = format_
+
+
+class Factory(Typed):
+    def __init__(self, type_for_factory, stored=True, **kwargs):
+        # value type will be factory
+        super().__init__(type_=BaseFactory, readonly=True, **kwargs)
+        # but we keep the type of any Base class
+        # so, we can init a Factory with it
+        self.type_for_factory = type_for_factory
+        self.stored = stored
+
+    def validate(self, value):
+        super().validate(value)
+
+    def from_raw(self, value):
+        return value
+
+    def to_raw(self, value):
+        return None</code></pre>
+</details>
+</section>
+<section>
+</section>
+<section>
+</section>
+<section>
+</section>
+<section>
+<h2 class="section-title" id="header-classes">Classes</h2>
+<dl>
+<dt id="jumpscale.core.base.fields.Boolean"><code class="flex name class">
+<span>class <span class="ident">Boolean</span></span>
+<span>(</span><span>default=False, **kwargs)</span>
+</code></dt>
+<dd>
+<section class="desc"><p>Boolean fields to hold a bool value.</p>
+<p>values can be set using strings or numbers like:</p>
+<ul>
+<li>"on", "off"</li>
+<li>"yes", "no"</li>
+<li>"true", "false"</li>
+<li>0, 1</li>
+<li>0, 1+2j</li>
+</ul>
+<h2 id="args">Args</h2>
+<dl>
+<dt><strong><code>default</code></strong> :&ensp;<code>bool</code>, optional</dt>
+<dd>default value. Defaults to False.</dd>
+<dt><strong><code>kwargs</code></strong></dt>
+<dd>any keyword arguments supported by <a title="jumpscale.core.base.fields.Field" href="#jumpscale.core.base.fields.Field"><code>Field</code></a></dd>
+</dl></section>
+<details class="source">
+<summary>Source code</summary>
+<pre><code class="python">class Boolean(Typed):
+    def __init__(self, default=False, **kwargs):
+        &#34;&#34;&#34;
+        Boolean fields to hold a bool value.
+
+        values can be set using strings or numbers like:
+
+        - &#34;on&#34;, &#34;off&#34;
+        - &#34;yes&#34;, &#34;no&#34;
+        - &#34;true&#34;, &#34;false&#34;
+        - 0, 1
+        - 0, 1+2j
+
+        Args:
+            default (bool, optional): default value. Defaults to False.
+            kwargs: any keyword arguments supported by `Field`
+        &#34;&#34;&#34;
+        super().__init__(type_=bool, default=default, **kwargs)
+
+    def from_raw(self, value):
+        &#34;&#34;&#34;
+        get bool value from strings and numbers
+
+        Args:
+            value (str or int or float or complex): valie
+
+        Returns:
+            bool: boolean value
+        &#34;&#34;&#34;
+        if isinstance(value, str):
+            value = value.lower().strip()
+            if value in (&#34;yes&#34;, &#34;on&#34;, &#34;true&#34;):
+                return True
+            if value in (&#34;no&#34;, &#34;off&#34;, &#34;false&#34;):
+                return False
+        elif isinstance(value, (int, float, complex)):
+            return bool(value)
+
+        # validate will do the check
+        return value</code></pre>
+</details>
+<h3>Ancestors</h3>
+<ul class="hlist">
+<li><a title="jumpscale.core.base.fields.Typed" href="#jumpscale.core.base.fields.Typed">Typed</a></li>
+<li><a title="jumpscale.core.base.fields.Field" href="#jumpscale.core.base.fields.Field">Field</a></li>
+</ul>
+<h3>Methods</h3>
+<dl>
+<dt id="jumpscale.core.base.fields.Boolean.from_raw"><code class="name flex">
+<span>def <span class="ident">from_raw</span></span>(<span>self, value)</span>
+</code></dt>
+<dd>
+<section class="desc"><p>get bool value from strings and numbers</p>
+<h2 id="args">Args</h2>
+<dl>
+<dt><strong><code>value</code></strong> :&ensp;<code>str</code> or <code>int</code> or <code>float</code> or <code>complex</code></dt>
+<dd>valie</dd>
+</dl>
+<h2 id="returns">Returns</h2>
+<dl>
+<dt><strong><code>bool</code></strong></dt>
+<dd>boolean value</dd>
+</dl></section>
+<details class="source">
+<summary>Source code</summary>
+<pre><code class="python">def from_raw(self, value):
+    &#34;&#34;&#34;
+    get bool value from strings and numbers
+
+    Args:
+        value (str or int or float or complex): valie
+
+    Returns:
+        bool: boolean value
+    &#34;&#34;&#34;
+    if isinstance(value, str):
+        value = value.lower().strip()
+        if value in (&#34;yes&#34;, &#34;on&#34;, &#34;true&#34;):
+            return True
+        if value in (&#34;no&#34;, &#34;off&#34;, &#34;false&#34;):
+            return False
+    elif isinstance(value, (int, float, complex)):
+        return bool(value)
+
+    # validate will do the check
+    return value</code></pre>
+</details>
+</dd>
+</dl>
+<h3>Inherited members</h3>
+<ul class="hlist">
+<li><code><b><a title="jumpscale.core.base.fields.Typed" href="#jumpscale.core.base.fields.Typed">Typed</a></b></code>:
+<ul class="hlist">
+<li><code><a title="jumpscale.core.base.fields.Typed.to_raw" href="#jumpscale.core.base.fields.Field.to_raw">to_raw</a></code></li>
+<li><code><a title="jumpscale.core.base.fields.Typed.validate" href="#jumpscale.core.base.fields.Field.validate">validate</a></code></li>
+</ul>
+</li>
+</ul>
+</dd>
+<dt id="jumpscale.core.base.fields.Date"><code class="flex name class">
+<span>class <span class="ident">Date</span></span>
+<span>(</span><span>default=None, format_=None, **kwargs)</span>
+</code></dt>
+<dd>
+<section class="desc"><p>date field, stores datetime.date objectsself.</p>
+<p>values can be set using strings in the given <code>format_</code> too like "12/1/2020" or a utc timestamp,
+they will converted to objects.</p>
+<h2 id="args">Args</h2>
+<dl>
+<dt><strong><code>default</code></strong> :&ensp;<code>date</code></dt>
+<dd>default value. Defaults to None.</dd>
+<dt><strong><code>format_</code></strong> :&ensp;<code>str</code>, optional</dt>
+<dd>date format. Defaults to "%Y-%m-%d" if None.</dd>
+<dt><strong><code>kwargs</code></strong></dt>
+<dd>any keyword arguments supported by <a title="jumpscale.core.base.fields.Field" href="#jumpscale.core.base.fields.Field"><code>Field</code></a></dd>
+</dl></section>
+<details class="source">
+<summary>Source code</summary>
+<pre><code class="python">class Date(DateTimeMixin, Typed):
+    def __init__(self, default=None, format_=None, **kwargs):
+        &#34;&#34;&#34;
+        date field, stores datetime.date objectsself.
+
+        values can be set using strings in the given `format_` too like &#34;12/1/2020&#34; or a utc timestamp,
+        they will converted to objects.
+
+        Args:
+            default (date): default value. Defaults to None.
+            format_ (str, optional): date format. Defaults to &#34;%Y-%m-%d&#34; if None.
+            kwargs: any keyword arguments supported by `Field`
+        &#34;&#34;&#34;
+        super().__init__(type_=datetime.date, default=default, **kwargs)
+        if not format_:
+            format_ = &#34;%Y-%m-%d&#34;
+        self.format = format_</code></pre>
+</details>
+<h3>Ancestors</h3>
+<ul class="hlist">
+<li><a title="jumpscale.core.base.fields.DateTimeMixin" href="#jumpscale.core.base.fields.DateTimeMixin">DateTimeMixin</a></li>
+<li><a title="jumpscale.core.base.fields.Typed" href="#jumpscale.core.base.fields.Typed">Typed</a></li>
+<li><a title="jumpscale.core.base.fields.Field" href="#jumpscale.core.base.fields.Field">Field</a></li>
+</ul>
+<h3>Inherited members</h3>
+<ul class="hlist">
+<li><code><b><a title="jumpscale.core.base.fields.DateTimeMixin" href="#jumpscale.core.base.fields.DateTimeMixin">DateTimeMixin</a></b></code>:
+<ul class="hlist">
+<li><code><a title="jumpscale.core.base.fields.DateTimeMixin.from_raw" href="#jumpscale.core.base.fields.DateTimeMixin.from_raw">from_raw</a></code></li>
+<li><code><a title="jumpscale.core.base.fields.DateTimeMixin.get_arrow_obj" href="#jumpscale.core.base.fields.DateTimeMixin.get_arrow_obj">get_arrow_obj</a></code></li>
+<li><code><a title="jumpscale.core.base.fields.DateTimeMixin.get_timestamp" href="#jumpscale.core.base.fields.DateTimeMixin.get_timestamp">get_timestamp</a></code></li>
+<li><code><a title="jumpscale.core.base.fields.DateTimeMixin.to_raw" href="#jumpscale.core.base.fields.DateTimeMixin.to_raw">to_raw</a></code></li>
+</ul>
+</li>
+<li><code><b><a title="jumpscale.core.base.fields.Typed" href="#jumpscale.core.base.fields.Typed">Typed</a></b></code>:
+<ul class="hlist">
+<li><code><a title="jumpscale.core.base.fields.Typed.validate" href="#jumpscale.core.base.fields.Field.validate">validate</a></code></li>
+</ul>
+</li>
+</ul>
+</dd>
+<dt id="jumpscale.core.base.fields.DateTime"><code class="flex name class">
+<span>class <span class="ident">DateTime</span></span>
+<span>(</span><span>default=None, format_=None, **kwargs)</span>
+</code></dt>
+<dd>
+<section class="desc"><p>datetime field, stores datetime.datetime objects</p>
+<p>values can be set using strings in the given <code>format_</code> too like "12/1/2020" or a utc timestamp,
+they will converted to objects.</p>
+<h2 id="args">Args</h2>
+<dl>
+<dt><strong><code>default</code></strong> :&ensp;<code>datetime</code></dt>
+<dd>default value. Defaults to None.</dd>
+<dt><strong><code>format_</code></strong> :&ensp;<code>str</code>, optional</dt>
+<dd>datetime format. Defaults to "%Y-%m-%d %H:%M" if None.</dd>
+<dt><strong><code>kwargs</code></strong></dt>
+<dd>any keyword arguments supported by <a title="jumpscale.core.base.fields.Field" href="#jumpscale.core.base.fields.Field"><code>Field</code></a></dd>
+</dl></section>
+<details class="source">
+<summary>Source code</summary>
+<pre><code class="python">class DateTime(DateTimeMixin, Typed):
+    # maybe add something like auto_now and auto_today for date/time fields
+    def __init__(self, default=None, format_=None, **kwargs):
+        &#34;&#34;&#34;
+        datetime field, stores datetime.datetime objects
+
+        values can be set using strings in the given `format_` too like &#34;12/1/2020&#34; or a utc timestamp,
+        they will converted to objects.
+
+        Args:
+            default (datetime): default value. Defaults to None.
+            format_ (str, optional): datetime format. Defaults to &#34;%Y-%m-%d %H:%M&#34; if None.
+            kwargs: any keyword arguments supported by `Field`
+        &#34;&#34;&#34;
+        super().__init__(type_=datetime.datetime, default=default, **kwargs)
+        if not format_:
+            format_ = &#34;%Y-%m-%d %H:%M&#34;
+        self.format = format_</code></pre>
+</details>
+<h3>Ancestors</h3>
+<ul class="hlist">
+<li><a title="jumpscale.core.base.fields.DateTimeMixin" href="#jumpscale.core.base.fields.DateTimeMixin">DateTimeMixin</a></li>
+<li><a title="jumpscale.core.base.fields.Typed" href="#jumpscale.core.base.fields.Typed">Typed</a></li>
+<li><a title="jumpscale.core.base.fields.Field" href="#jumpscale.core.base.fields.Field">Field</a></li>
+</ul>
+<h3>Inherited members</h3>
+<ul class="hlist">
+<li><code><b><a title="jumpscale.core.base.fields.DateTimeMixin" href="#jumpscale.core.base.fields.DateTimeMixin">DateTimeMixin</a></b></code>:
+<ul class="hlist">
+<li><code><a title="jumpscale.core.base.fields.DateTimeMixin.from_raw" href="#jumpscale.core.base.fields.DateTimeMixin.from_raw">from_raw</a></code></li>
+<li><code><a title="jumpscale.core.base.fields.DateTimeMixin.get_arrow_obj" href="#jumpscale.core.base.fields.DateTimeMixin.get_arrow_obj">get_arrow_obj</a></code></li>
+<li><code><a title="jumpscale.core.base.fields.DateTimeMixin.get_timestamp" href="#jumpscale.core.base.fields.DateTimeMixin.get_timestamp">get_timestamp</a></code></li>
+<li><code><a title="jumpscale.core.base.fields.DateTimeMixin.to_raw" href="#jumpscale.core.base.fields.DateTimeMixin.to_raw">to_raw</a></code></li>
+</ul>
+</li>
+<li><code><b><a title="jumpscale.core.base.fields.Typed" href="#jumpscale.core.base.fields.Typed">Typed</a></b></code>:
+<ul class="hlist">
+<li><code><a title="jumpscale.core.base.fields.Typed.validate" href="#jumpscale.core.base.fields.Field.validate">validate</a></code></li>
+</ul>
+</li>
+</ul>
+</dd>
+<dt id="jumpscale.core.base.fields.DateTimeMixin"><code class="flex name class">
+<span>class <span class="ident">DateTimeMixin</span></span>
+<span>(</span><span>*args, **kwargs)</span>
+</code></dt>
+<dd>
+<section class="desc"></section>
+<details class="source">
+<summary>Source code</summary>
+<pre><code class="python">class DateTimeMixin:
+    def get_arrow_obj(self, value):
+        &#34;&#34;&#34;
+        get an arrow object from int, float and str and `datetime.time` objects.
+
+        Args:
+            value (int or float or str): timestamp (utc) or e.g. &#34;1998-01-03&#34;
+
+        Returns:
+            arrow.Arrow: arrow object in utc
+        &#34;&#34;&#34;
+        if isinstance(value, datetime.time):
+            # convert to string, as there&#39;s no direct way i know of
+            # to convert from datetime.time objects to arrow directly
+            value = value.strftime(self.format)
+
+        if isinstance(value, str):
+            return arrow.Arrow.strptime(value, self.format).to(&#34;utc&#34;)
+
+        return arrow.get(value)
+
+    def get_timestamp(self, obj):
+        &#34;&#34;&#34;
+        get a utc timestamp from datetime/date/time objects
+
+
+        Args:
+            obj (datetime.datetime or datetime.date or datetime.time): date/time or datetime object
+
+        Returns:
+            int or float: utc timestamp
+        &#34;&#34;&#34;
         return arrow.get(obj).to(&#34;utc&#34;).timestamp
 
     def from_raw(self, value):
@@ -859,439 +1174,6 @@
             int or float: utc timestamp
         &#34;&#34;&#34;
         return self.get_arrow_obj(dt_obj).to(&#34;utc&#34;).timestamp
->>>>>>> c3226e27
-
-    def validate(self, value):
-        if isinstance(self.from_raw(value), str):
-            # cannot convert from string, still an invalid format
-            raise ValidationError(f&#34;{value} is not in the format of &#39;{self.format}&#39;&#34;)
-
-<<<<<<< HEAD
-class Time(DateTimeMixin, Typed):
-    def __init__(self, default=None, format_=None, **kwargs):
-        &#34;&#34;&#34;
-        time field, stores utc datetime.time objects
-
-        values can be set using strings in the given `format_` too like &#34;12:13&#34; or a utc timestamp,
-=======
-        super().validate(value)
-
-
-class DateTime(DateTimeMixin, Typed):
-    # maybe add something like auto_now and auto_today for date/time fields
-    def __init__(self, default=None, format_=None, **kwargs):
-        &#34;&#34;&#34;
-        datetime field, stores datetime.datetime objects
-
-        values can be set using strings in the given `format_` too like &#34;12/1/2020&#34; or a utc timestamp,
->>>>>>> c3226e27
-        they will converted to objects.
-
-        Args:
-            default (datetime): default value. Defaults to None.
-            format_ (str, optional): datetime format. Defaults to &#34;%Y-%m-%d %H:%M&#34; if None.
-            kwargs: any keyword arguments supported by `Field`
-        &#34;&#34;&#34;
-        super().__init__(type_=datetime.datetime, default=default, **kwargs)
-        if not format_:
-            format_ = &#34;%Y-%m-%d %H:%M&#34;
-        self.format = format_
-
-<<<<<<< HEAD
-
-class Factory(Typed):
-    def __init__(self, type_for_factory, stored=True, **kwargs):
-        # value type will be factory
-        super().__init__(type_=BaseFactory, readonly=True, **kwargs)
-        # but we keep the type of any Base class
-        # so, we can init a Factory with it
-        self.type_for_factory = type_for_factory
-        self.stored = stored
-
-    def validate(self, value):
-        super().validate(value)
-
-    def from_raw(self, value):
-        return value
-
-    def to_raw(self, value):
-        return None</code></pre>
-=======
-
-class Date(DateTimeMixin, Typed):
-    def __init__(self, default=None, format_=None, **kwargs):
-        &#34;&#34;&#34;
-        date field, stores datetime.date objectsself.
-
-        values can be set using strings in the given `format_` too like &#34;12/1/2020&#34; or a utc timestamp,
-        they will converted to objects.
-
-        Args:
-            default (date): default value. Defaults to None.
-            format_ (str, optional): date format. Defaults to &#34;%Y-%m-%d&#34; if None.
-            kwargs: any keyword arguments supported by `Field`
-        &#34;&#34;&#34;
-        super().__init__(type_=datetime.date, default=default, **kwargs)
-        if not format_:
-            format_ = &#34;%Y-%m-%d&#34;
-        self.format = format_
-
-
-class Time(DateTimeMixin, Typed):
-    def __init__(self, default=None, format_=None, **kwargs):
-        &#34;&#34;&#34;
-        time field, stores utc datetime.time objects
-
-        values can be set using strings in the given `format_` too like &#34;12:13&#34; or a utc timestamp,
-        they will converted to objects.
-
-        Args:
-            default (date): default value. Defaults to None.
-            format_ (str, optional): time format. Defaults to &#34;%H:%M&#34; if None.
-            kwargs: any keyword arguments supported by `Field`
-        &#34;&#34;&#34;
-        super().__init__(default=default, type_=datetime.time, **kwargs)
-        if not format_:
-            format_ = &#34;%H:%M&#34;
-        self.format = format_
-
-
-# TODO: add duration field
-class Factory(StoredFactory):
-    pass</code></pre>
->>>>>>> c3226e27
-</details>
-</section>
-<section>
-</section>
-<section>
-</section>
-<section>
-</section>
-<section>
-<h2 class="section-title" id="header-classes">Classes</h2>
-<dl>
-<dt id="jumpscale.core.base.fields.Boolean"><code class="flex name class">
-<span>class <span class="ident">Boolean</span></span>
-<span>(</span><span>default=False, **kwargs)</span>
-</code></dt>
-<dd>
-<section class="desc"><p>Boolean fields to hold a bool value.</p>
-<p>values can be set using strings or numbers like:</p>
-<ul>
-<li>"on", "off"</li>
-<li>"yes", "no"</li>
-<li>"true", "false"</li>
-<li>0, 1</li>
-<li>0, 1+2j</li>
-</ul>
-<h2 id="args">Args</h2>
-<dl>
-<dt><strong><code>default</code></strong> :&ensp;<code>bool</code>, optional</dt>
-<dd>default value. Defaults to False.</dd>
-<dt><strong><code>kwargs</code></strong></dt>
-<dd>any keyword arguments supported by <a title="jumpscale.core.base.fields.Field" href="#jumpscale.core.base.fields.Field"><code>Field</code></a></dd>
-</dl></section>
-<details class="source">
-<summary>Source code</summary>
-<pre><code class="python">class Boolean(Typed):
-    def __init__(self, default=False, **kwargs):
-        &#34;&#34;&#34;
-        Boolean fields to hold a bool value.
-
-        values can be set using strings or numbers like:
-
-        - &#34;on&#34;, &#34;off&#34;
-        - &#34;yes&#34;, &#34;no&#34;
-        - &#34;true&#34;, &#34;false&#34;
-        - 0, 1
-        - 0, 1+2j
-
-        Args:
-            default (bool, optional): default value. Defaults to False.
-            kwargs: any keyword arguments supported by `Field`
-        &#34;&#34;&#34;
-        super().__init__(type_=bool, default=default, **kwargs)
-
-    def from_raw(self, value):
-        &#34;&#34;&#34;
-        get bool value from strings and numbers
-
-        Args:
-            value (str or int or float or complex): valie
-
-        Returns:
-            bool: boolean value
-        &#34;&#34;&#34;
-        if isinstance(value, str):
-            value = value.lower().strip()
-            if value in (&#34;yes&#34;, &#34;on&#34;, &#34;true&#34;):
-                return True
-            if value in (&#34;no&#34;, &#34;off&#34;, &#34;false&#34;):
-                return False
-        elif isinstance(value, (int, float, complex)):
-            return bool(value)
-
-        # validate will do the check
-        return value</code></pre>
-</details>
-<h3>Ancestors</h3>
-<ul class="hlist">
-<li><a title="jumpscale.core.base.fields.Typed" href="#jumpscale.core.base.fields.Typed">Typed</a></li>
-<li><a title="jumpscale.core.base.fields.Field" href="#jumpscale.core.base.fields.Field">Field</a></li>
-</ul>
-<h3>Methods</h3>
-<dl>
-<dt id="jumpscale.core.base.fields.Boolean.from_raw"><code class="name flex">
-<span>def <span class="ident">from_raw</span></span>(<span>self, value)</span>
-</code></dt>
-<dd>
-<section class="desc"><p>get bool value from strings and numbers</p>
-<h2 id="args">Args</h2>
-<dl>
-<dt><strong><code>value</code></strong> :&ensp;<code>str</code> or <code>int</code> or <code>float</code> or <code>complex</code></dt>
-<dd>valie</dd>
-</dl>
-<h2 id="returns">Returns</h2>
-<dl>
-<dt><strong><code>bool</code></strong></dt>
-<dd>boolean value</dd>
-</dl></section>
-<details class="source">
-<summary>Source code</summary>
-<pre><code class="python">def from_raw(self, value):
-    &#34;&#34;&#34;
-    get bool value from strings and numbers
-
-    Args:
-        value (str or int or float or complex): valie
-
-    Returns:
-        bool: boolean value
-    &#34;&#34;&#34;
-    if isinstance(value, str):
-        value = value.lower().strip()
-        if value in (&#34;yes&#34;, &#34;on&#34;, &#34;true&#34;):
-            return True
-        if value in (&#34;no&#34;, &#34;off&#34;, &#34;false&#34;):
-            return False
-    elif isinstance(value, (int, float, complex)):
-        return bool(value)
-
-    # validate will do the check
-    return value</code></pre>
-</details>
-</dd>
-</dl>
-<h3>Inherited members</h3>
-<ul class="hlist">
-<li><code><b><a title="jumpscale.core.base.fields.Typed" href="#jumpscale.core.base.fields.Typed">Typed</a></b></code>:
-<ul class="hlist">
-<li><code><a title="jumpscale.core.base.fields.Typed.to_raw" href="#jumpscale.core.base.fields.Field.to_raw">to_raw</a></code></li>
-<li><code><a title="jumpscale.core.base.fields.Typed.validate" href="#jumpscale.core.base.fields.Field.validate">validate</a></code></li>
-</ul>
-</li>
-</ul>
-</dd>
-<dt id="jumpscale.core.base.fields.Date"><code class="flex name class">
-<span>class <span class="ident">Date</span></span>
-<span>(</span><span>default=None, format_=None, **kwargs)</span>
-</code></dt>
-<dd>
-<section class="desc"><p>date field, stores datetime.date objectsself.</p>
-<p>values can be set using strings in the given <code>format_</code> too like "12/1/2020" or a utc timestamp,
-they will converted to objects.</p>
-<h2 id="args">Args</h2>
-<dl>
-<dt><strong><code>default</code></strong> :&ensp;<code>date</code></dt>
-<dd>default value. Defaults to None.</dd>
-<dt><strong><code>format_</code></strong> :&ensp;<code>str</code>, optional</dt>
-<dd>date format. Defaults to "%Y-%m-%d" if None.</dd>
-<dt><strong><code>kwargs</code></strong></dt>
-<dd>any keyword arguments supported by <a title="jumpscale.core.base.fields.Field" href="#jumpscale.core.base.fields.Field"><code>Field</code></a></dd>
-</dl></section>
-<details class="source">
-<summary>Source code</summary>
-<pre><code class="python">class Date(DateTimeMixin, Typed):
-    def __init__(self, default=None, format_=None, **kwargs):
-        &#34;&#34;&#34;
-        date field, stores datetime.date objectsself.
-
-        values can be set using strings in the given `format_` too like &#34;12/1/2020&#34; or a utc timestamp,
-        they will converted to objects.
-
-        Args:
-            default (date): default value. Defaults to None.
-            format_ (str, optional): date format. Defaults to &#34;%Y-%m-%d&#34; if None.
-            kwargs: any keyword arguments supported by `Field`
-        &#34;&#34;&#34;
-        super().__init__(type_=datetime.date, default=default, **kwargs)
-        if not format_:
-            format_ = &#34;%Y-%m-%d&#34;
-        self.format = format_</code></pre>
-</details>
-<h3>Ancestors</h3>
-<ul class="hlist">
-<li><a title="jumpscale.core.base.fields.DateTimeMixin" href="#jumpscale.core.base.fields.DateTimeMixin">DateTimeMixin</a></li>
-<li><a title="jumpscale.core.base.fields.Typed" href="#jumpscale.core.base.fields.Typed">Typed</a></li>
-<li><a title="jumpscale.core.base.fields.Field" href="#jumpscale.core.base.fields.Field">Field</a></li>
-</ul>
-<h3>Inherited members</h3>
-<ul class="hlist">
-<li><code><b><a title="jumpscale.core.base.fields.DateTimeMixin" href="#jumpscale.core.base.fields.DateTimeMixin">DateTimeMixin</a></b></code>:
-<ul class="hlist">
-<li><code><a title="jumpscale.core.base.fields.DateTimeMixin.from_raw" href="#jumpscale.core.base.fields.DateTimeMixin.from_raw">from_raw</a></code></li>
-<li><code><a title="jumpscale.core.base.fields.DateTimeMixin.get_arrow_obj" href="#jumpscale.core.base.fields.DateTimeMixin.get_arrow_obj">get_arrow_obj</a></code></li>
-<li><code><a title="jumpscale.core.base.fields.DateTimeMixin.get_timestamp" href="#jumpscale.core.base.fields.DateTimeMixin.get_timestamp">get_timestamp</a></code></li>
-<li><code><a title="jumpscale.core.base.fields.DateTimeMixin.to_raw" href="#jumpscale.core.base.fields.DateTimeMixin.to_raw">to_raw</a></code></li>
-</ul>
-</li>
-<li><code><b><a title="jumpscale.core.base.fields.Typed" href="#jumpscale.core.base.fields.Typed">Typed</a></b></code>:
-<ul class="hlist">
-<li><code><a title="jumpscale.core.base.fields.Typed.validate" href="#jumpscale.core.base.fields.Field.validate">validate</a></code></li>
-</ul>
-</li>
-</ul>
-</dd>
-<dt id="jumpscale.core.base.fields.DateTime"><code class="flex name class">
-<span>class <span class="ident">DateTime</span></span>
-<span>(</span><span>default=None, format_=None, **kwargs)</span>
-</code></dt>
-<dd>
-<section class="desc"><p>datetime field, stores datetime.datetime objects</p>
-<p>values can be set using strings in the given <code>format_</code> too like "12/1/2020" or a utc timestamp,
-they will converted to objects.</p>
-<h2 id="args">Args</h2>
-<dl>
-<dt><strong><code>default</code></strong> :&ensp;<code>datetime</code></dt>
-<dd>default value. Defaults to None.</dd>
-<dt><strong><code>format_</code></strong> :&ensp;<code>str</code>, optional</dt>
-<dd>datetime format. Defaults to "%Y-%m-%d %H:%M" if None.</dd>
-<dt><strong><code>kwargs</code></strong></dt>
-<dd>any keyword arguments supported by <a title="jumpscale.core.base.fields.Field" href="#jumpscale.core.base.fields.Field"><code>Field</code></a></dd>
-</dl></section>
-<details class="source">
-<summary>Source code</summary>
-<pre><code class="python">class DateTime(DateTimeMixin, Typed):
-    # maybe add something like auto_now and auto_today for date/time fields
-    def __init__(self, default=None, format_=None, **kwargs):
-        &#34;&#34;&#34;
-        datetime field, stores datetime.datetime objects
-
-        values can be set using strings in the given `format_` too like &#34;12/1/2020&#34; or a utc timestamp,
-        they will converted to objects.
-
-        Args:
-            default (datetime): default value. Defaults to None.
-            format_ (str, optional): datetime format. Defaults to &#34;%Y-%m-%d %H:%M&#34; if None.
-            kwargs: any keyword arguments supported by `Field`
-        &#34;&#34;&#34;
-        super().__init__(type_=datetime.datetime, default=default, **kwargs)
-        if not format_:
-            format_ = &#34;%Y-%m-%d %H:%M&#34;
-        self.format = format_</code></pre>
-</details>
-<h3>Ancestors</h3>
-<ul class="hlist">
-<li><a title="jumpscale.core.base.fields.DateTimeMixin" href="#jumpscale.core.base.fields.DateTimeMixin">DateTimeMixin</a></li>
-<li><a title="jumpscale.core.base.fields.Typed" href="#jumpscale.core.base.fields.Typed">Typed</a></li>
-<li><a title="jumpscale.core.base.fields.Field" href="#jumpscale.core.base.fields.Field">Field</a></li>
-</ul>
-<h3>Inherited members</h3>
-<ul class="hlist">
-<li><code><b><a title="jumpscale.core.base.fields.DateTimeMixin" href="#jumpscale.core.base.fields.DateTimeMixin">DateTimeMixin</a></b></code>:
-<ul class="hlist">
-<li><code><a title="jumpscale.core.base.fields.DateTimeMixin.from_raw" href="#jumpscale.core.base.fields.DateTimeMixin.from_raw">from_raw</a></code></li>
-<li><code><a title="jumpscale.core.base.fields.DateTimeMixin.get_arrow_obj" href="#jumpscale.core.base.fields.DateTimeMixin.get_arrow_obj">get_arrow_obj</a></code></li>
-<li><code><a title="jumpscale.core.base.fields.DateTimeMixin.get_timestamp" href="#jumpscale.core.base.fields.DateTimeMixin.get_timestamp">get_timestamp</a></code></li>
-<li><code><a title="jumpscale.core.base.fields.DateTimeMixin.to_raw" href="#jumpscale.core.base.fields.DateTimeMixin.to_raw">to_raw</a></code></li>
-</ul>
-</li>
-<li><code><b><a title="jumpscale.core.base.fields.Typed" href="#jumpscale.core.base.fields.Typed">Typed</a></b></code>:
-<ul class="hlist">
-<li><code><a title="jumpscale.core.base.fields.Typed.validate" href="#jumpscale.core.base.fields.Field.validate">validate</a></code></li>
-</ul>
-</li>
-</ul>
-</dd>
-<dt id="jumpscale.core.base.fields.DateTimeMixin"><code class="flex name class">
-<span>class <span class="ident">DateTimeMixin</span></span>
-<span>(</span><span>*args, **kwargs)</span>
-</code></dt>
-<dd>
-<section class="desc"></section>
-<details class="source">
-<summary>Source code</summary>
-<pre><code class="python">class DateTimeMixin:
-    def get_arrow_obj(self, value):
-        &#34;&#34;&#34;
-        get an arrow object from int, float and str and `datetime.time` objects.
-
-        Args:
-            value (int or float or str): timestamp (utc) or e.g. &#34;1998-01-03&#34;
-
-        Returns:
-            arrow.Arrow: arrow object in utc
-        &#34;&#34;&#34;
-        if isinstance(value, datetime.time):
-            # convert to string, as there&#39;s no direct way i know of
-            # to convert from datetime.time objects to arrow directly
-            value = value.strftime(self.format)
-
-        if isinstance(value, str):
-            return arrow.Arrow.strptime(value, self.format).to(&#34;utc&#34;)
-
-        return arrow.get(value)
-
-    def get_timestamp(self, obj):
-        &#34;&#34;&#34;
-        get a utc timestamp from datetime/date/time objects
-
-
-        Args:
-            obj (datetime.datetime or datetime.date or datetime.time): date/time or datetime object
-
-        Returns:
-            int or float: utc timestamp
-        &#34;&#34;&#34;
-        return arrow.get(obj).to(&#34;utc&#34;).timestamp
-
-    def from_raw(self, value):
-        &#34;&#34;&#34;
-        get a datetime object from a numberic (epoch) or string value
-
-
-        Args:
-            value (str or int or float): value as a number or a string
-
-        Returns:
-            datetime.datetime or datetime.date or datetime.time: datetime or date/time object
-        &#34;&#34;&#34;
-        if isinstance(value, (int, float, str)):
-            try:
-                obj = self.get_arrow_obj(value)
-                if self.type == datetime.datetime:
-                    return obj.datetime
-                elif self.type == datetime.date:
-                    return obj.date()
-                elif self.type == datetime.time:
-                    return obj.time()
-            except (ValueError, arrow.parser.ParserError):
-                # will be caught by validate
-                pass
-        return value
-
-    def to_raw(self, dt_obj):
-        &#34;&#34;&#34;
-        get a utc timestamp from datetime object
-
-        Args:
-            dt_obj (datetime.datetime or datetime.date or datetime.time): datetime object
-
-        Returns:
-            int or float: utc timestamp
-        &#34;&#34;&#34;
-        return self.get_arrow_obj(dt_obj).to(&#34;utc&#34;).timestamp
 
     def validate(self, value):
         if isinstance(self.from_raw(value), str):
