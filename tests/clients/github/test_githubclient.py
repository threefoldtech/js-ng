# i created new fake github account
# email: tft.testing.19@gmail.com.
# password: tft_password19
# username: tfttesting
# name: Codescalers Test
# organization: fakeForTest2

<<<<<<< HEAD
import unittest
import time
=======
from jumpscale.god import j
from tests.base_tests import BaseTests
>>>>>>> cc34a698

from jumpscale.god import j


class TestGithubClient(unittest.TestCase):
    def setUp(self):
        self.instance_name = j.data.randomnames.generate_random_name()
        self.client = j.clients.github.get(self.instance_name)

    def test_github_client(self):
        # test sign in by email
        j.clients.github.get("omar")
        j.clients.github.omar.username = "fakeForTest"
        j.clients.github.omar.password = "codescalers72"
        self.assertEqual(j.clients.github.omar.get_userdata()["name"], "Codescalers Test")
        # # test with accesstoken can't be tested on travice because we can't store access token in a repo
        # # j.clients.github.delete('omar')
        # # j.clients.github.new("omar")
        # # j.clients.github.omar.accesstoken = ""
        # # assert j.clients.github.omar.get_userdata()["name"] == "Codescalers Test"
        # j.clients.github.omar.create_repo("hi")
        # assert "hi" in j.clients.github.omar.get_repos()
        # j.clients.github.omar.delete_repo("hi")
        # # time.sleep(.5)
        # # assert not "hi" in j.clients.github.omar.get_repos()
        # assert "fakeForTest2" in j.clients.github.omar.get_orgs()
        # j.clients.github.delete("omar")

<<<<<<< HEAD
    def tearDown(self):
        j.clients.github.delete(self.instance_name)
=======
class GithubClientTest(BaseTests):
    def setUp(self):
        super().setUp()
        self.username = "tfttesting"
        self.password = "tft_password19"
        self.email = "tft.testing.19@gmail.com"
        j.clients.github.new("tft")
        j.clients.github.tft.username = self.username
        j.clients.github.tft.password = self.password
        self.client = j.clients.github.tft.github_client

    def test001_github_client_get_access(self):
        self.assertEqual(j.clients.github.tft.get_userdata()['emails'][0]['email'], self.email)
>>>>>>> cc34a698
<|MERGE_RESOLUTION|>--- conflicted
+++ resolved
@@ -5,56 +5,27 @@
 # name: Codescalers Test
 # organization: fakeForTest2
 
-<<<<<<< HEAD
-import unittest
-import time
-=======
 from jumpscale.god import j
 from tests.base_tests import BaseTests
->>>>>>> cc34a698
-
-from jumpscale.god import j
 
 
-class TestGithubClient(unittest.TestCase):
-    def setUp(self):
-        self.instance_name = j.data.randomnames.generate_random_name()
-        self.client = j.clients.github.get(self.instance_name)
-
-    def test_github_client(self):
-        # test sign in by email
-        j.clients.github.get("omar")
-        j.clients.github.omar.username = "fakeForTest"
-        j.clients.github.omar.password = "codescalers72"
-        self.assertEqual(j.clients.github.omar.get_userdata()["name"], "Codescalers Test")
-        # # test with accesstoken can't be tested on travice because we can't store access token in a repo
-        # # j.clients.github.delete('omar')
-        # # j.clients.github.new("omar")
-        # # j.clients.github.omar.accesstoken = ""
-        # # assert j.clients.github.omar.get_userdata()["name"] == "Codescalers Test"
-        # j.clients.github.omar.create_repo("hi")
-        # assert "hi" in j.clients.github.omar.get_repos()
-        # j.clients.github.omar.delete_repo("hi")
-        # # time.sleep(.5)
-        # # assert not "hi" in j.clients.github.omar.get_repos()
-        # assert "fakeForTest2" in j.clients.github.omar.get_orgs()
-        # j.clients.github.delete("omar")
-
-<<<<<<< HEAD
-    def tearDown(self):
-        j.clients.github.delete(self.instance_name)
-=======
 class GithubClientTest(BaseTests):
     def setUp(self):
         super().setUp()
+
+        self.instance_name = j.data.randomnames.generate_random_name()
+
         self.username = "tfttesting"
         self.password = "tft_password19"
         self.email = "tft.testing.19@gmail.com"
-        j.clients.github.new("tft")
-        j.clients.github.tft.username = self.username
-        j.clients.github.tft.password = self.password
-        self.client = j.clients.github.tft.github_client
+
+        self.client = j.clients.github.get(self.instance_name)
+
+        self.client.username = self.username
+        self.client.password = self.password
 
     def test001_github_client_get_access(self):
-        self.assertEqual(j.clients.github.tft.get_userdata()['emails'][0]['email'], self.email)
->>>>>>> cc34a698
+        self.assertEqual(self.client.get_userdata()["emails"][0]["email"], self.email)
+
+    def tearDown(self):
+        j.clients.github.delete(self.instance_name)