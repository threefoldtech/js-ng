"""
this module mostly test creating/storing/reteriving objects/instances

which makes sure every field is serialized correctly
"""
import unittest
from enum import Enum

# TODO: move fields to fields or types module

from jumpscale.core.base import Base, DuplicateError, Factory, StoredFactory, fields


class Address(Base):
    x = fields.Integer()
    name = fields.String()

    def __init__(self, *args, **kwargs):
        super().__init__(*args, **kwargs)
        self.x = 123


class Car(Base):
    color = fields.String(required=True)
    release_date = fields.DateTime()


class Wallet(Base):
    ID = fields.Integer(required=True)
    origin = fields.Typed(dict, default=dict)
    addresses = fields.Factory(Address)
    key = fields.Bytes()
    email = fields.Email()
    url = fields.URL(required=False, allow_empty=True)
    data = fields.Json(allow_empty=False)


class Permission(Base):
    is_admin = fields.Boolean()


class UserType(Enum):
    USER = "user"
    ADMIN = "admin"


class Greeter:
    def __init__(self, name):
        self.name = name

    def say(self):
        print("hello", self.name)


class User(Base):
    emails = fields.List(fields.String())
    permissions = fields.List(fields.Object(Permission))
    custom_config = fields.Typed(dict)
    type = fields.Enum(UserType)
    password = fields.Secret()

    first_name = fields.String(default="")
    last_name = fields.String(default="")

    def get_full_name(self):
        name = self.first_name
        if self.last_name:
            name += " " + self.last_name
        return name

    def get_unique_name(self):
        return self.full_name.replace(" ", "") + ".user"

    full_name = fields.String(compute=get_full_name)
    unique_name = fields.String(compute=get_unique_name)

    def get_my_greeter(self):
        return Greeter(self.full_name)

    my_greeter = fields.Typed(Greeter, stored=False, compute=get_my_greeter)
    ahmed_greeter = fields.Typed(Greeter, stored=False, default=Greeter("ahmed"))


class Client(Base):
    wallets = fields.Factory(Wallet)
    users = fields.Factory(User)


class TestStoredFactory(unittest.TestCase):
    def setUp(self):
        self.factory = StoredFactory(Client)
        self.wallets_factory = StoredFactory(Wallet)

    def test_secret_field(self):
        cl = self.factory.get("test_secret")
        user = cl.users.get("user_with_password")

        # do not set password and try to save
        # should not fail
        user.save()
        # do not forget to save the client
        cl.save()

        # get a new factory and check password
        self.factory = StoredFactory(Client)
        cl = self.factory.get("test_secret")
        user = cl.users.get("user_with_password")
        self.assertIsNone(user.password)

        # set password and save
        user.password = "test124"
        user.save()
        cl.save()

        # get a new factory and check password again
        self.factory = StoredFactory(Client)
        cl = self.factory.get("test_secret")
        user = cl.users.get("user_with_password")
        self.assertEqual(user.password, "test124")

    def test_create_stored_factory(self):
        cl = self.factory.get("client")
        w = cl.wallets.get("aa")
        self.assertEqual(cl.wallets.count, 1)

        addr1 = w.addresses.get("mine")
        addr1.x = 456
        addr2 = w.addresses.get("another")
        addr2.x = 680
        self.assertEqual(w.addresses.count, 2)
        w.addresses.delete("another")
        self.assertEqual(w.addresses.count, 1)

        # test duplicates
        with self.assertRaises(DuplicateError):
            w.addresses.new("mine")

        # create another instance
        new_cl = self.factory.get("another_client")
        self.assertEqual(new_cl.wallets.count, 0)

    def test_create_with_list_field(self):
        cl = self.factory.get("test_list")

        # test saving
        user = cl.users.get("auser")

        emails = ["a@b.com"]
        perm1 = Permission()
        perm1.is_admin = True
        permissions = [perm1]

        user.emails = emails
        user.permissions = permissions
        user.save()
        cl.save()

        # reset-factory for now, need to always get from store
        self.factory = StoredFactory(Client)
        ret_cl = self.factory.get("test_list")

        self.assertNotEqual(cl, ret_cl)
        user = ret_cl.users.get("auser")

        self.assertEqual(user.emails, emails)
        self.assertEqual(user.emails, emails)

    def test_create_with_enum_field(self):
        cl = self.factory.get("test_enum")

        # test saving
        user = cl.users.get("admin")
        # default value, still
        self.assertEqual(user.type, UserType.USER)

        # now set and test if it's saved
        user.type = UserType.ADMIN
        user.save()
        cl.save()
        # reset-factory for now, need to always get from store
        self.factory = StoredFactory(Client)
        ret_cl = self.factory.get("test_enum")

        self.assertNotEqual(cl, ret_cl)
        user = ret_cl.users.get("admin")
        self.assertEqual(user.type, UserType.ADMIN)

    def test_create_with_non_stored_fields(self):
        cl = self.factory.get("test_enum")

        # test saving
        user = cl.users.get("admin")
        user.first_name = "abdo"
        user.last_name = "tester"
        user.my_greeter.say()
        user.ahmed_greeter.say()

        with self.assertRaises(fields.ValidationError):
            user.ahmed_greeter = ""

        data = user.to_dict()

        self.assertFalse("my_greeter" in data)
        self.assertFalse("ahmed_greeter" in data)

        user.save()
        cl.save()
        # reset-factory for now, need to always get from store
        self.factory = StoredFactory(Client)
        ret_cl = self.factory.get("test_enum")

        self.assertNotEqual(cl, ret_cl)
        user = ret_cl.users.get("admin")

        data = user.to_dict()

        self.assertFalse("my_greeter" in data)
        self.assertFalse("ahmed_greeter" in data)

    def test_create_with_computed_fields(self):
        cl = self.factory.get("test_enum")

        # test saving
        user = cl.users.get("admin")
        # default value, still
        self.assertEqual(user.type, UserType.USER)

        # now set and test if it's saved
        user.first_name = "ahmed"

        self.assertEqual(user.full_name, user.first_name)
        user.last_name = "mohamed"

        full_name = f"{user.first_name} {user.last_name}"
        self.assertEqual(user.full_name, full_name)

        unique_name = f"{user.first_name}{user.last_name}.user"
        self.assertEqual(user.unique_name, unique_name)
        user.save()
        cl.save()
        # reset-factory for now, need to always get from store
        self.factory = StoredFactory(Client)
        ret_cl = self.factory.get("test_enum")

        self.assertNotEqual(cl, ret_cl)
        user = ret_cl.users.get("admin")
        self.assertEqual(user.full_name, full_name)
        self.assertEqual(user.unique_name, unique_name)

    def test_create_with_bytes_field(self):
        wallet = self.wallets_factory.get("test_bytes")

        # test convert str to bytes
        wallet.key = "aaa"
        self.assertEqual(wallet.key, b"aaa")

        with self.assertRaises(fields.ValidationError):
            wallet.key = 1212121

        wallet.save()

        # reset-factory for now, need to always get from store
        self.factory = StoredFactory(Wallet)
        ret_wallet = self.factory.get("test_bytes")
        self.assertEqual(ret_wallet.key, b"aaa")

    def test_create_with_json_field(self):
        wallet = self.wallets_factory.get("test_json")

        # test convert str to json
        wallet.data = '{"context": "transfer", "id": null}'
        self.assertEqual(wallet.data, '{"context": "transfer", "id": null}')
        wallet.data = [1, 2, 3, 4]
        self.assertEqual(wallet.data, "[1, 2, 3, 4]")

        # test with strings
        wallet.data = '"hamada"'

        # test with list/dict
        wallet.data = '{"numbers": [1, 2, 3, 4]}'
        self.assertEqual(wallet.data, '{"numbers": [1, 2, 3, 4]}')

        with self.assertRaises(fields.ValidationError):
            # not, it's note a json encoded string
            wallet.data = "hamada"

        with self.assertRaises(fields.ValidationError):
            # Base needs to_dict to be json-serializable
            wallet.data = [Wallet]

        with self.assertRaises(fields.ValidationError):
            # bytes are not json serilizable
            wallet.data = {"name": b"bytes name"}

        wallet.save()

        # reset-factory for now, need to always get from store
        self.factory = StoredFactory(Wallet)
        ret_wallet = self.factory.get("test_json")
        self.assertEqual(ret_wallet.data, '{"numbers": [1, 2, 3, 4]}')

    def test_delete_lazy_loaded_before_access(self):
        # create an instance
        wallet = self.wallets_factory.get("test_d1")
        wallet.save()

        # reset factory
        self.wallets_factory = StoredFactory(Wallet)
        # now if we did get or accessed the name directly like
        # self.wallets_factory.test_d1, it will be created
        # but at this moment, it's just a property for wallets factory
        # and the instance itself is not created yet
        # and delete should work too
        self.wallets_factory.delete("test_d1")

    def test_required_fields(self):
        wallet = self.wallets_factory.get("test_required_fields")

        # test required field, cannot set none
        with self.assertRaises(fields.ValidationError):
            wallet.ID = None

        wallet.ID = 12

        # test non-required field, should be able to set and save None
        self.assertEqual(wallet.origin, {})
        wallet.origin = None
        wallet.save()

        self.wallets_factory = StoredFactory(Wallet)
        wallet = self.wallets_factory.get("test_required_fields")
        self.assertEqual(wallet.ID, 12)
        self.assertEqual(wallet.origin, None)

    def test_empty_fields(self):
        # by default, empty values are allowed for string based objects
        wallet = self.wallets_factory.get("test_empty_fields")

        # test setting empty fields
        with self.assertRaises(fields.ValidationError):
            wallet.url = "abcd"

        wallet.url = ""
        wallet.url = None

        # test non-empty fields
        with self.assertRaises(fields.ValidationError):
            # default value is empty, should raise this when getting it
            wallet.data = ""

        wallet.data = '{"a": 1}'
        wallet.save()

        self.wallets_factory = StoredFactory(Wallet)
        wallet = self.wallets_factory.get("test_empty_fields")

        self.assertEqual(wallet.url, None)
        self.assertEqual(wallet.data, '{"a": 1}')

<<<<<<< HEAD
    def test_find(self):
        name = "test_find_with_different_factory"
        wallet = self.wallets_factory.get(name)
        new_factory = StoredFactory(Wallet)

        # not yet saved
        self.assertIsNone(new_factory.find(name))

        wallet.save()
        self.assertIsNotNone(new_factory.find(name))
=======
    def test_field_name_in_exception(self):
        cars = StoredFactory(Car)
        bmw = cars.get("bmw")
        with self.assertRaisesRegex(fields.ValidationError, "^color: *"):
            bmw.save()

        with self.assertRaisesRegex(fields.ValidationError, "^release_date: *"):
            bmw.release_date = "qwe"
>>>>>>> 24b8f774

    def tearDown(self):
        for name in self.factory.list_all():
            self.factory.delete(name)

        for name in self.wallets_factory.list_all():
            self.wallets_factory.delete(name)<|MERGE_RESOLUTION|>--- conflicted
+++ resolved
@@ -357,7 +357,6 @@
         self.assertEqual(wallet.url, None)
         self.assertEqual(wallet.data, '{"a": 1}')
 
-<<<<<<< HEAD
     def test_find(self):
         name = "test_find_with_different_factory"
         wallet = self.wallets_factory.get(name)
@@ -368,7 +367,7 @@
 
         wallet.save()
         self.assertIsNotNone(new_factory.find(name))
-=======
+
     def test_field_name_in_exception(self):
         cars = StoredFactory(Car)
         bmw = cars.get("bmw")
@@ -377,7 +376,6 @@
 
         with self.assertRaisesRegex(fields.ValidationError, "^release_date: *"):
             bmw.release_date = "qwe"
->>>>>>> 24b8f774
 
     def tearDown(self):
         for name in self.factory.list_all():
