--- conflicted
+++ resolved
@@ -21,8 +21,6 @@
 expanduser = os.path.expanduser
 
 
-<<<<<<< HEAD
-=======
 def home():
     return str(pathlib.Path.home())
 
@@ -36,7 +34,6 @@
     return str(pathlib.Path.cwd())
 
 
->>>>>>> cc34a698
 def is_dir(path: str) -> bool:
     """Checks if path is a dir
 
@@ -596,11 +593,7 @@
     return True
 
 
-<<<<<<< HEAD
-def walk(path: str, fun=lambda e: True, pat="*", filter_fun=default_filter_fun):
-=======
 def walk(path: str, pat="*", filter_fun=default_filter_fun):
->>>>>>> cc34a698
     """walk recursively on path
     e.g
         for el in walk('/tmp', filter_fun=j.sals.fs.is_file) : ..
@@ -620,11 +613,7 @@
             yield str(entry)
 
 
-<<<<<<< HEAD
-def walk_non_recursive(path: str, fun=lambda e: True, filter_fun=default_filter_fun):
-=======
 def walk_non_recursive(path: str, filter_fun=default_filter_fun):
->>>>>>> cc34a698
     """walks non recursively on path
     e.g
         for el in walk('/tmp', filter=j.sals.fs.is_file) : ..
@@ -643,23 +632,13 @@
             yield str(entry)
 
 
-<<<<<<< HEAD
-def walk_files(path: str, fun=lambda e: True, recursive=True):
+def walk_files(path: str, recursive=True):
     """
     walk over files in path and applies function `fun`
     e.g
 
-        for el in walk_files('/tmp', lambda x: print(x.upper())) : ..
-
-=======
-def walk_files(path: str, recursive=True):
-    """
-    walk over files in path and applies function `fun`
-    e.g
-
         for el in walk_files('/tmp') : ..
 
->>>>>>> cc34a698
     Args:
         path (str): path to walk over
         recursive (bool, optional): recursive or not. Defaults to True.
@@ -677,17 +656,10 @@
     """
         walk over directories in path and applies function `fun`
     e.g
-<<<<<<< HEAD
-=======
 
         for el in walk_dirs('/tmp') : ..
->>>>>>> cc34a698
-
-
-<<<<<<< HEAD
-
-=======
->>>>>>> cc34a698
+
+
     Args:
         path (str): path to walk over
         recursive (bool, optional): recursive or not. Defaults to True.
