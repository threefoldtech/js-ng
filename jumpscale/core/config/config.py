--- conflicted
+++ resolved
@@ -114,14 +114,7 @@
         "debug": True,
         "shell": "ptpython",
         "logging": {
-<<<<<<< HEAD
-            "default": {
-                "enabled": True,
-                "level": 10,
-            },
-=======
             "default": {"enabled": True, "level": 10},
->>>>>>> 1d498aa2
             "redis": {
                 "enabled": True,
                 "level": 15,
@@ -146,13 +139,7 @@
         },
         "factory": {"always_reload": False},
         "store": "filesystem",
-<<<<<<< HEAD
-        "threebot": {
-            "default": "",
-        },
-=======
         "threebot": {"default": ""},
->>>>>>> 1d498aa2
     }
 
 
