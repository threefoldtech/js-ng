--- conflicted
+++ resolved
@@ -32,7 +32,6 @@
 
 class SSHKeyClient(Client):
     public_key = fields.String()
-<<<<<<< HEAD
     private_key = fields.Secret()
     private_key_path = fields.Secret()
     passphrase = fields.Secret(default="")
@@ -41,16 +40,7 @@
 
     def __init__(self, *args, **kwargs):
         super().__init__(*args, **kwargs)
-=======
-    private_key = fields.String()  # should use secret.
-    private_key_path = fields.String()  # should use secret.
-    passphrase = fields.String(default="")  # should use secret.
-    duration = fields.Integer()
-    allow_agent = fields.Boolean()
 
-    def __init__(self):
-        super().__init__()
->>>>>>> 1f0d70a3
         if self.private_key_path and j.sals.fs.exists(self.private_key_path):
             self.load_from_file_system()
 
