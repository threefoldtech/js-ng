"""

<<<<<<< HEAD
SSHClient modules helps connecting and executing commands to a remote machine.
=======
SSHClient modules helps connecting to a remote machine and
>>>>>>> 1f0d70a3


## Create SSH Key
```python
JS-NG> xmonader = j.clients.sshkey.new("xmonader")
JS-NG> xmonader.private_key_path = "/home/xmonader/.ssh/id_rsa"
JS-NG>

```

## Creating sshclient using that key and executing commands

```
JS-NG> localconnection = j.clients.sshclient.new("localconnection")
JS-NG> localconnection.sshkey = "xmonader"
JS-NG> localconnection.run("hostname")
(0, 'asgard\n', '')


JS-NG> sshkey = j.clients.sshkey.get("xmonader")
JS-NG> localclient = j.clients.sshclient.get("xmonader")
JS-NG> localclient.sshclient.run("hostname")
asgard
(0, 'asgard\n', '')

```
"""

from jumpscale.clients.base import Client
from jumpscale.core.base import fields
from jumpscale.god import j


class SSHClient(Client):
    """
    SSHClient has the following properties:
<<<<<<< HEAD
=======
    name (str): the name to assign to the client
>>>>>>> 1f0d70a3
    sshkey (str): sshkey to use within that client
    host (str): host ip
    user (str): user to connect as default: True
    port (int): the port to use
    forward_agent (bool):  forward agent or not (default True)
    connect_timeout (int): timeout (default 10 seconds)

    """

    sshkey = fields.String(required=True)

    host = fields.String(default="127.0.0.1", required=True)
    user = fields.String(default="root", required=True)
    port = fields.Integer(default=22, required=True)
    forward_agent = fields.Boolean(default=True)
    connect_timeout = fields.Integer(default=10)
    connection_kwargs = fields.Typed(dict, default={})

    # gateway = ?  FIXME: should help with proxyjumps. http://docs.fabfile.org/en/2.4/concepts/networking.html#ssh-gateways
<<<<<<< HEAD
=======
    # connect_kwargs = ? FIXME: how to pass dict?
>>>>>>> 1f0d70a3
    inline_ssh_env = fields.Boolean(
        default=True
    )  # whether to send environment variables “inline” as prefixes in front of command strings (export VARNAME=value && mycommand here), instead of trying to submit them through the SSH protocol itself (which is the default behavior). This is necessary if the remote server has a restricted AcceptEnv setting (which is the common default).

    def __init__(self, *args, **kwargs):
        super().__init__(*args, **kwargs)
        self.__client = None

    @property
    def _sshkey(self):
        """ Get sshkey client that you have loaded
        e.g
            JS-NG> localconnection = j.clients.sshclient.new("localconnection")
            JS-NG> localconnection.sshkey = "xmonader"
            JS-NG> localconnection._sshkey()  -> SHKeyClient(_Base__instance_name='xmonader', _Base__parent=None, ...
        Returns:
            Obj: It returns object of SSHkeyClient
        """
        return j.clients.sshkey.get(self.sshkey)

    @property
    def sshclient(self):
<<<<<<< HEAD
        self.validate()
=======
        """ Get an object of remote executor
        e.g
            JS-NG> localconnection = j.clients.sshclient.new("localconnection")
            JS-NG> localconnection.sshclient  ->  <jumpscale.core.executors.remote.RemoteExecutor object at 0x7fe90dd073c8>
        Returns
            obj: it returns object of RemoteExecutor
        """
>>>>>>> 1f0d70a3
        if not self.__client:
            self.connection_kwargs["key_filename"] = self._sshkey.private_key_path
            connection_kwargs = dict(
                host=self.host,
                user=self.user,
                port=self.port,
                forward_agent=self.forward_agent,
                connect_timeout=self.connect_timeout,
<<<<<<< HEAD
                connect_kwargs=self.connection_kwargs,
            )
            if self._sshkey.passphrase:
                connection_kwargs["connect_kwargs"]["passphrase"] = self._sshkey.passphrase
=======
                connect_kwargs={"key_filename": self._sshkey().private_key_path,},
            )
            # FIXME: coredump here.
            # if self._sshkey.passphrase:
            #     connection_kwargs["connect_kwargs"]["passphrase"] = self._sshkey().passphrase
>>>>>>> 1f0d70a3

            self.__client = j.core.executors.RemoteExecutor(**connection_kwargs)

        return self.__client

    def reset_connection(self):
<<<<<<< HEAD
        self.__client = None
=======
        """ Reset the connection
        e.g
            localconnection = j.clients.sshclient.new("localconnection")
            localconnection.reset_connection()

        """
        self.__client = None

    def __getattr__(self, name):
        return getattr(self.sshclient, name)

    def __dir__(self):
        return list(self.__dict__.keys()) + dir(self.sshclient)
>>>>>>> 1f0d70a3
<|MERGE_RESOLUTION|>--- conflicted
+++ resolved
@@ -1,10 +1,6 @@
 """
 
-<<<<<<< HEAD
 SSHClient modules helps connecting and executing commands to a remote machine.
-=======
-SSHClient modules helps connecting to a remote machine and
->>>>>>> 1f0d70a3
 
 
 ## Create SSH Key
@@ -41,10 +37,6 @@
 class SSHClient(Client):
     """
     SSHClient has the following properties:
-<<<<<<< HEAD
-=======
-    name (str): the name to assign to the client
->>>>>>> 1f0d70a3
     sshkey (str): sshkey to use within that client
     host (str): host ip
     user (str): user to connect as default: True
@@ -64,10 +56,7 @@
     connection_kwargs = fields.Typed(dict, default={})
 
     # gateway = ?  FIXME: should help with proxyjumps. http://docs.fabfile.org/en/2.4/concepts/networking.html#ssh-gateways
-<<<<<<< HEAD
-=======
-    # connect_kwargs = ? FIXME: how to pass dict?
->>>>>>> 1f0d70a3
+
     inline_ssh_env = fields.Boolean(
         default=True
     )  # whether to send environment variables “inline” as prefixes in front of command strings (export VARNAME=value && mycommand here), instead of trying to submit them through the SSH protocol itself (which is the default behavior). This is necessary if the remote server has a restricted AcceptEnv setting (which is the common default).
@@ -90,17 +79,7 @@
 
     @property
     def sshclient(self):
-<<<<<<< HEAD
         self.validate()
-=======
-        """ Get an object of remote executor
-        e.g
-            JS-NG> localconnection = j.clients.sshclient.new("localconnection")
-            JS-NG> localconnection.sshclient  ->  <jumpscale.core.executors.remote.RemoteExecutor object at 0x7fe90dd073c8>
-        Returns
-            obj: it returns object of RemoteExecutor
-        """
->>>>>>> 1f0d70a3
         if not self.__client:
             self.connection_kwargs["key_filename"] = self._sshkey.private_key_path
             connection_kwargs = dict(
@@ -109,27 +88,17 @@
                 port=self.port,
                 forward_agent=self.forward_agent,
                 connect_timeout=self.connect_timeout,
-<<<<<<< HEAD
                 connect_kwargs=self.connection_kwargs,
             )
             if self._sshkey.passphrase:
                 connection_kwargs["connect_kwargs"]["passphrase"] = self._sshkey.passphrase
-=======
-                connect_kwargs={"key_filename": self._sshkey().private_key_path,},
-            )
-            # FIXME: coredump here.
-            # if self._sshkey.passphrase:
-            #     connection_kwargs["connect_kwargs"]["passphrase"] = self._sshkey().passphrase
->>>>>>> 1f0d70a3
+
 
             self.__client = j.core.executors.RemoteExecutor(**connection_kwargs)
 
         return self.__client
 
     def reset_connection(self):
-<<<<<<< HEAD
-        self.__client = None
-=======
         """ Reset the connection
         e.g
             localconnection = j.clients.sshclient.new("localconnection")
@@ -137,10 +106,3 @@
 
         """
         self.__client = None
-
-    def __getattr__(self, name):
-        return getattr(self.sshclient, name)
-
-    def __dir__(self):
-        return list(self.__dict__.keys()) + dir(self.sshclient)
->>>>>>> 1f0d70a3
