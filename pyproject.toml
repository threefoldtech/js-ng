[tool.poetry]
name = "js-ng"
packages = [{ include = "jumpscale" }]
<<<<<<< HEAD
version = "11.0b17"
=======
version = "11.1"
>>>>>>> 1d498aa2
description = "system automation, configuration management and RPC framework"
authors = ["xmonader <xmonader@gmail.com>"]
license = "MIT"

[tool.poetry.dependencies]
python = ">=3.7,<4.0"
pdoc3 = "^0.10.0"
pytoml = "^0.1.21"
secretconf = "^0.1.2"
better-exceptions = "^0.2.2"
PyNaCl = "^1.5.0"
click = "^8.1.3"
ptpython = "^2.0"
jedi = "0.17.2"
loguru = "^0.3.2"
fabric = "^2.4"
msgpack = "^0.6.1"
pylzma = "^0.5.0"
PyYAML = "^5.1"
arrow = "^0.15.7"
colorama = "^0.4.1"
gevent = "^21.1.2"
faker = "^2.0"
terminaltables = "^3.1"
distro = "^1.4"
libtmux = "^0.8.2"
redis = "^3.3"
dill = "^0.3.0"
watchdog = "^2.1.9"
GitPython = "^3.0"
docker = "^4.2.0"
Jinja2 = "^3.1.2"
psutil = "^5.7.0"
pudb = "^2019.1"
prompt-toolkit = "<3.0.0"
bottle = "^0.12.18"
Whoosh= "^2.7.4"
pycparser = "^2.20"
zipp = "^3.1.0"
requests = "^2.28.1"

[tool.poetry.dev-dependencies]
ipython = "^7.6"
ipdb = "^0.12.1"
black = "^22.10.0"
flake8 = "^3.7"
parameterized = "^0.7.0"
pytest = "^7.1.3"
codecov = "^2.0"
hypothesis = "^4.28"
pytest-cov = "^2.7"
objgraph = "^3.4.1"

[tool.poetry.scripts]
jsng = "jumpscale.entry_points.jsng:run"
jsctl = "jumpscale.entry_points.jsctl:cli"
jsync = "jumpscale.entry_points.jsync:cli"

[tool.black]
line-length = 120
target_version = ['py37']

[tool.pytest.ini_options]
markers = ["integration: marks tests as integration (deselect with '-m \"not integration\"')",
           "unittests", "admin"]

[build-system]
requires = ["poetry>=0.12"]
build-backend = "poetry.masonry.api"<|MERGE_RESOLUTION|>--- conflicted
+++ resolved
@@ -1,11 +1,7 @@
 [tool.poetry]
 name = "js-ng"
 packages = [{ include = "jumpscale" }]
-<<<<<<< HEAD
-version = "11.0b17"
-=======
 version = "11.1"
->>>>>>> 1d498aa2
 description = "system automation, configuration management and RPC framework"
 authors = ["xmonader <xmonader@gmail.com>"]
 license = "MIT"
