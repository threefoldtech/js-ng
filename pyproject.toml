--- conflicted
+++ resolved
@@ -41,12 +41,9 @@
 dnspython = "^1.16"
 cryptocompare = "^0.6.4"
 sonic-client = "^0.0.5"
-<<<<<<< HEAD
 google-api-python-client = "^1.7"
 sendgrid = "^6.0"
-=======
 twilio = "^6.29"
->>>>>>> 35a065ce
 
 [tool.poetry.dev-dependencies]
 ipdb = "^0.12.1"
