[tool.poetry]
name = "js-ng"
packages = [{ include = "jumpscale" }]

version = "0.1.0"
description = ""
authors = ["xmonader <xmonader@gmail.com>"]
license = "MIT"

[tool.poetry.dependencies]
python = "^3.6"
pdoc3 = "^0.6.3"
lazy-import = "^0.2.2"
pytoml = "^0.1.21"
secretconf = "^0.1.2"
better-exceptions = "^0.2.2"
ipython = "^7.6"
pynacl = "^1.3"
npyscreen = "^4.10"
click = "^7.0"
pytest = "^5.0"
codecov = "^2.0"
tox = "^3.13"
pytest-cov = "^2.7"
hypothesis = "^4.28"
ptpython = "^2.0"
loguru = "^0.3.2"
fabric = "^2.4"
msgpack = "^0.6.1"
pylzma = "^0.5.0"
PyYAML = "^5.1"
arrow = "^0.14.5"
colorama = "^0.4.1"
gevent = "^1.4"
faker = "^2.0"
terminaltables = "^3.1"
pillow = "^6.1"
distro = "^1.4"
libtmux = "^0.8.2"
redis = "^3.3"
dnspython = "^1.16"
cryptocompare = "^0.6.4"
sonic-client = "^0.0.5"
<<<<<<< HEAD
google-api-python-client = "^1.7"
=======
sendgrid = "^6.0"
>>>>>>> e8b58b67

[tool.poetry.dev-dependencies]
ipdb = "^0.12.1"

[tool.poetry.scripts]
jsng = "jumpscale.entry_points.jsng:run"
jsctl = "jumpscale.entry_points.jsctl:cli"

[build-system]
requires = ["poetry>=0.12"]
build-backend = "poetry.masonry.api"
<|MERGE_RESOLUTION|>--- conflicted
+++ resolved
@@ -41,11 +41,8 @@
 dnspython = "^1.16"
 cryptocompare = "^0.6.4"
 sonic-client = "^0.0.5"
-<<<<<<< HEAD
 google-api-python-client = "^1.7"
-=======
 sendgrid = "^6.0"
->>>>>>> e8b58b67
 
 [tool.poetry.dev-dependencies]
 ipdb = "^0.12.1"
