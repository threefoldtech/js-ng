--- conflicted
+++ resolved
@@ -40,8 +40,7 @@
         run: |
           sudo apt-get update
           sudo apt-get install -y git python3-setuptools tmux redis net-tools
-<<<<<<< HEAD
-          sudo pip3 install poetry
+          python -m pip install poetry
           mkdir -p /tmp/etcd
           curl -L https://storage.googleapis.com/etcd/v3.4.14/etcd-v3.4.14-linux-amd64.tar.gz -o /tmp/etcd-v3.4.14-linux-amd64.tar.gz
           tar xzvf /tmp/etcd-v3.4.14-linux-amd64.tar.gz -C /tmp/etcd --strip-components=1
@@ -51,14 +50,8 @@
 
       - name: Install
         run: |
-          sudo poetry install -E all
-=======
-          python -m pip install poetry
-      - name: Install
-        run: |
           poetry config virtualenvs.in-project true
-          poetry install
->>>>>>> 9c51f701
+          poetry install -E all
       - name: Generate coverage report and run tests
         run: |
           POETRY=$(which poetry)
