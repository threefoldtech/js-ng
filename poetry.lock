--- conflicted
+++ resolved
@@ -792,21 +792,11 @@
 python-versions = ">=3.5"
 
 [[package]]
-<<<<<<< HEAD
-=======
-name = "pylzma"
-version = "0.5.0"
-description = "Python bindings for the LZMA library by Igor Pavlov."
-category = "main"
-optional = false
-python-versions = "*"
-
-[[package]]
 name = "pymongo"
 version = "3.11.2"
 description = "Python driver for MongoDB <http://www.mongodb.org>"
 category = "main"
-optional = false
+optional = true
 python-versions = "*"
 
 [package.extras]
@@ -820,7 +810,6 @@
 zstd = ["zstandard"]
 
 [[package]]
->>>>>>> 931a8873
 name = "pynacl"
 version = "1.3.0"
 description = "Python binding to the Networking and Cryptography (NaCl) library"
@@ -1111,10 +1100,12 @@
 testing = ["pytest (>=3.5,!=3.7.3)", "pytest-checkdocs (>=1.2.3)", "pytest-flake8", "pytest-cov", "jaraco.test (>=3.2.0)", "jaraco.itertools", "func-timeout", "pytest-black (>=0.3.7)", "pytest-mypy"]
 
 [extras]
-GitPython = ["GitPython"]
+all = ["dill", "Whoosh", "faker", "terminaltables", "watchdog", "GitPython", "docker"]
 dill = ["dill"]
 docker = ["docker"]
 fake = ["faker"]
+git = ["GitPython"]
+mongo = ["pymongo"]
 syncer = ["watchdog"]
 terminaltable = ["terminaltables"]
 whoosh = ["Whoosh"]
@@ -1122,11 +1113,7 @@
 [metadata]
 lock-version = "1.1"
 python-versions = "^3.6"
-<<<<<<< HEAD
-content-hash = "fb5d5f849256aabdc3b048804f9b0be7be5dd1458cf4634ba649ebd0a5a90d76"
-=======
-content-hash = "c42cbfcf5fd4a0b5bef989ff59119eb147f2cc964e7b113795a9bcacd30cc9ef"
->>>>>>> 931a8873
+content-hash = "0d2b2b655bca04c09be5e2f59f7267df30ef7afcf86d80b7ac90dfdb596bd219"
 
 [metadata.files]
 appdirs = [
